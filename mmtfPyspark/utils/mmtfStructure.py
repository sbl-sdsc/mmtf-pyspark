--- conflicted
+++ resolved
@@ -547,55 +547,11 @@
         if self.df is None:
             # pre-calculate required group-level data for efficiency
             self.calc_core_group_data()
-<<<<<<< HEAD
+            
             cols = self.atom_column_names()[:13]
-=======
-            self.df = pd.DataFrame({'chain_name': self.chain_names,
-                                    'chain_id': self.chain_ids,
-                                    'group_number': self.group_numbers,
-                                    'group_name': self.group_names,
-                                    'atom_name': self.atom_names,
-                                    'altloc': self.alt_loc_list,
-                                    'x': self.x_coord_list,
-                                    'y': self.y_coord_list,
-                                    'z': self.z_coord_list,
-                                    'o': self.occupancy_list,
-                                    'b': self.b_factor_list,
-                                    'element': self.elements,
-                                    'polymer': self.polymer
-                                    })
->>>>>>> e4e7e461
             if add_cols is not None:
                 cols += add_cols
-
-            # default columns
-            # cols = {'chain_name': self.chain_names,
-            #         'chain_id': self.chain_ids,
-            #         'group_number': self.group_numbers,
-            #         'group_name': self.group_names,
-            #         'atom_name': self.atom_names,
-            #         'altloc': self.alt_loc_list,
-            #         'x': self.x_coord_list,
-            #         'y': self.y_coord_list,
-            #         'z': self.z_coord_list,
-            #         'o': self.occupancy_list,
-            #         'b': self.b_factor_list,
-            #         'element': self.elements,
-            #         'polymer': self.polymer}
-
-            # if add_cols is not None:
-            #     if 'code' in add_cols:
-            #         cols.update({'code': self.code})
-            #     if 'sequence_position' in add_cols:
-            #         cols.update({'sequence_position': self.sequence_positions})
-            #     if 'chem_comp_type' in add_cols:
-            #         cols.update({'chem_comp_type': self.chem_comp_types})
-            #     if 'entity_index' in add_cols:
-            #         cols.update({'entity_index': self.entity_indices})
-            #     if 'entity_type' in add_cols:
-            #         cols.update({'entity_type': self.entity_types})
-
-            #self.df = pd.DataFrame(cols)
+                
             self.df = self.to_atom_pandas(cols)
 
             if use_categories:
@@ -745,10 +701,6 @@
 
         if self.entityChainIndex is None:
             self.entityChainIndex = np.empty(self.num_chains, dtype=np.int32)
-<<<<<<< HEAD
-            # print("chain_to_entity_index: num_chains", self.num_chains)
-=======
->>>>>>> e4e7e461
 
             for i, entity in enumerate(self.entity_list):
 
